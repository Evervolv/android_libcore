--- conflicted
+++ resolved
@@ -18,11 +18,8 @@
 
 import dalvik.system.BlockGuard;
 import java.io.FileDescriptor;
-<<<<<<< HEAD
 import java.net.InetAddress;
-=======
 import java.net.SocketException;
->>>>>>> 1e8d508f
 import java.nio.ByteBuffer;
 import static libcore.io.OsConstants.*;
 
@@ -34,47 +31,30 @@
         super(os);
     }
 
-<<<<<<< HEAD
     @Override public void connect(FileDescriptor fd, InetAddress address, int port) throws ErrnoException {
         BlockGuard.getThreadPolicy().onNetwork();
         os.connect(fd, address, port);
     }
 
     @Override public void fdatasync(FileDescriptor fd) throws ErrnoException {
-=======
-    @Override
-    public void fdatasync(FileDescriptor fd) throws ErrnoException {
->>>>>>> 1e8d508f
         BlockGuard.getThreadPolicy().onWriteToDisk();
         os.fdatasync(fd);
     }
 
-<<<<<<< HEAD
-    @Override public void fsync(FileDescriptor fd) throws ErrnoException {
-=======
     @Override
     public void fsync(FileDescriptor fd) throws ErrnoException {
->>>>>>> 1e8d508f
         BlockGuard.getThreadPolicy().onWriteToDisk();
         os.fsync(fd);
     }
 
-<<<<<<< HEAD
-    @Override public void ftruncate(FileDescriptor fd, long length) throws ErrnoException {
-=======
     @Override
     public void ftruncate(FileDescriptor fd, long length) throws ErrnoException {
->>>>>>> 1e8d508f
         BlockGuard.getThreadPolicy().onWriteToDisk();
         os.ftruncate(fd, length);
     }
 
-<<<<<<< HEAD
-    @Override public FileDescriptor open(String path, int flags, int mode) throws ErrnoException {
-=======
     @Override
     public FileDescriptor open(String path, int flags, int mode) throws ErrnoException {
->>>>>>> 1e8d508f
         BlockGuard.getThreadPolicy().onReadFromDisk();
         if ((mode & O_ACCMODE) != O_RDONLY) {
             BlockGuard.getThreadPolicy().onWriteToDisk();
@@ -82,7 +62,6 @@
         return os.open(path, flags, mode);
     }
 
-<<<<<<< HEAD
     @Override public int poll(StructPollfd[] fds, int timeoutMs) throws ErrnoException {
         // Greater than 0 is a timeout in milliseconds and -1 means "block forever",
         // but 0 means "poll and return immediately", which shouldn't be subject to BlockGuard.
@@ -93,37 +72,22 @@
     }
 
     @Override public int read(FileDescriptor fd, ByteBuffer buffer) throws ErrnoException {
-=======
-    @Override
-    public int read(FileDescriptor fd, ByteBuffer buffer) throws ErrnoException {
->>>>>>> 1e8d508f
         BlockGuard.getThreadPolicy().onReadFromDisk();
         return os.read(fd, buffer);
     }
 
-<<<<<<< HEAD
-    @Override public int read(FileDescriptor fd, byte[] bytes, int byteOffset, int byteCount) throws ErrnoException {
-=======
     @Override
     public int read(FileDescriptor fd, byte[] bytes, int byteOffset, int byteCount) throws ErrnoException {
->>>>>>> 1e8d508f
         BlockGuard.getThreadPolicy().onReadFromDisk();
         return os.read(fd, bytes, byteOffset, byteCount);
     }
 
-<<<<<<< HEAD
-    @Override public int readv(FileDescriptor fd, Object[] buffers, int[] offsets, int[] byteCounts) throws ErrnoException {
-=======
     @Override
     public int readv(FileDescriptor fd, Object[] buffers, int[] offsets, int[] byteCounts) throws ErrnoException {
->>>>>>> 1e8d508f
         BlockGuard.getThreadPolicy().onReadFromDisk();
         return os.readv(fd, buffers, offsets, byteCounts);
     }
 
-<<<<<<< HEAD
-    @Override public int write(FileDescriptor fd, ByteBuffer buffer) throws ErrnoException {
-=======
     @Override
     public FileDescriptor socket(int domain, int type, int protocol) throws ErrnoException {
         final FileDescriptor fd = os.socket(domain, type, protocol);
@@ -137,27 +101,18 @@
 
     @Override
     public int write(FileDescriptor fd, ByteBuffer buffer) throws ErrnoException {
->>>>>>> 1e8d508f
         BlockGuard.getThreadPolicy().onWriteToDisk();
         return os.write(fd, buffer);
     }
 
-<<<<<<< HEAD
-    @Override public int write(FileDescriptor fd, byte[] bytes, int byteOffset, int byteCount) throws ErrnoException {
-=======
     @Override
     public int write(FileDescriptor fd, byte[] bytes, int byteOffset, int byteCount) throws ErrnoException {
->>>>>>> 1e8d508f
         BlockGuard.getThreadPolicy().onWriteToDisk();
         return os.write(fd, bytes, byteOffset, byteCount);
     }
 
-<<<<<<< HEAD
-    @Override public int writev(FileDescriptor fd, Object[] buffers, int[] offsets, int[] byteCounts) throws ErrnoException {
-=======
     @Override
     public int writev(FileDescriptor fd, Object[] buffers, int[] offsets, int[] byteCounts) throws ErrnoException {
->>>>>>> 1e8d508f
         BlockGuard.getThreadPolicy().onWriteToDisk();
         return os.writev(fd, buffers, offsets, byteCounts);
     }
