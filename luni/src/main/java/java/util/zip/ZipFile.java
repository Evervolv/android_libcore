/*
 * Licensed to the Apache Software Foundation (ASF) under one or more
 * contributor license agreements.  See the NOTICE file distributed with
 * this work for additional information regarding copyright ownership.
 * The ASF licenses this file to You under the Apache License, Version 2.0
 * (the "License"); you may not use this file except in compliance with
 * the License.  You may obtain a copy of the License at
 *
 *     http://www.apache.org/licenses/LICENSE-2.0
 *
 * Unless required by applicable law or agreed to in writing, software
 * distributed under the License is distributed on an "AS IS" BASIS,
 * WITHOUT WARRANTIES OR CONDITIONS OF ANY KIND, either express or implied.
 * See the License for the specific language governing permissions and
 * limitations under the License.
 */

package java.util.zip;

import dalvik.system.CloseGuard;
import java.io.BufferedInputStream;
import java.io.EOFException;
import java.io.DataInputStream;
import java.io.File;
import java.io.IOException;
import java.io.InputStream;
import java.io.RandomAccessFile;
import java.nio.ByteOrder;
import java.util.Enumeration;
import java.util.Iterator;
import java.util.LinkedHashMap;
import libcore.io.BufferIterator;
import libcore.io.HeapBufferIterator;
import libcore.io.Streams;

/**
 * This class provides random read access to a zip file. You pay more to read
 * the zip file's central directory up front (from the constructor), but if you're using
 * {@link #getEntry} to look up multiple files by name, you get the benefit of this index.
 *
 * <p>If you only want to iterate through all the files (using {@link #entries}, you should
 * consider {@link ZipInputStream}, which provides stream-like read access to a zip file and
 * has a lower up-front cost because you don't pay to build an in-memory index.
 *
 * <p>If you want to create a zip file, use {@link ZipOutputStream}. There is no API for updating
 * an existing zip file.
 */
public class ZipFile implements ZipConstants {
    /**
     * General Purpose Bit Flags, Bit 3.
     * If this bit is set, the fields crc-32, compressed
     * size and uncompressed size are set to zero in the
     * local header.  The correct values are put in the
     * data descriptor immediately following the compressed
     * data.  (Note: PKZIP version 2.04g for DOS only
     * recognizes this bit for method 8 compression, newer
     * versions of PKZIP recognize this bit for any
     * compression method.)
     */
    static final int GPBF_DATA_DESCRIPTOR_FLAG = 1 << 3;

    /**
     * General Purpose Bit Flags, Bit 11.
     * Language encoding flag (EFS).  If this bit is set,
     * the filename and comment fields for this file
     * must be encoded using UTF-8.
     */
    static final int GPBF_UTF8_FLAG = 1 << 11;

    /**
     * Open zip file for reading.
     */
    public static final int OPEN_READ = 1;

    /**
     * Delete zip file when closed.
     */
    public static final int OPEN_DELETE = 4;

    private final String filename;

    private File fileToDeleteOnClose;

    private RandomAccessFile raf;

    private final LinkedHashMap<String, ZipEntry> entries = new LinkedHashMap<String, ZipEntry>();

    private final CloseGuard guard = CloseGuard.get();

    /**
     * Constructs a new {@code ZipFile} allowing read access to the contents of the given file.
     * @throws ZipException if a zip error occurs.
     * @throws IOException if an {@code IOException} occurs.
     */
    public ZipFile(File file) throws ZipException, IOException {
        this(file, OPEN_READ);
    }

    /**
     * Constructs a new {@code ZipFile} allowing read access to the contents of the given file.
     * @throws IOException if an IOException occurs.
     */
    public ZipFile(String name) throws IOException {
        this(new File(name), OPEN_READ);
    }

    /**
     * Constructs a new {@code ZipFile} allowing access to the given file.
     * The {@code mode} must be either {@code OPEN_READ} or {@code OPEN_READ|OPEN_DELETE}.
     *
     * <p>If the {@code OPEN_DELETE} flag is supplied, the file will be deleted at or before the
     * time that the {@code ZipFile} is closed (the contents will remain accessible until
     * this {@code ZipFile} is closed); it also calls {@code File.deleteOnExit}.
     *
     * @throws IOException if an {@code IOException} occurs.
     */
    public ZipFile(File file, int mode) throws IOException {
        filename = file.getPath();
        if (mode != OPEN_READ && mode != (OPEN_READ | OPEN_DELETE)) {
            throw new IllegalArgumentException("Bad mode: " + mode);
        }

        if ((mode & OPEN_DELETE) != 0) {
            fileToDeleteOnClose = file;
            fileToDeleteOnClose.deleteOnExit();
        } else {
            fileToDeleteOnClose = null;
        }

        raf = new RandomAccessFile(filename, "r");

        readCentralDir();
        guard.open("close");
    }

    @Override protected void finalize() throws IOException {
        try {
            if (guard != null) {
                guard.warnIfOpen();
            }
        } finally {
            try {
                super.finalize();
            } catch (Throwable t) {
                throw new AssertionError(t);
            }
        }
    }

    /**
     * Closes this zip file. This method is idempotent. This method may cause I/O if the
     * zip file needs to be deleted.
     *
     * @throws IOException
     *             if an IOException occurs.
     */
    public void close() throws IOException {
        guard.close();

        RandomAccessFile localRaf = raf;
        if (localRaf != null) { // Only close initialized instances
            synchronized (localRaf) {
                raf = null;
                localRaf.close();
            }
            if (fileToDeleteOnClose != null) {
                fileToDeleteOnClose.delete();
                fileToDeleteOnClose = null;
            }
        }
    }

    private void checkNotClosed() {
        if (raf == null) {
            throw new IllegalStateException("Zip file closed");
        }
    }

    /**
     * Returns an enumeration of the entries. The entries are listed in the
     * order in which they appear in the zip file.
     *
     * <p>If you only need to iterate over the entries in a zip file, and don't
     * need random-access entry lookup by name, you should probably use {@link ZipInputStream}
     * instead, to avoid paying to construct the in-memory index.
     *
     * @throws IllegalStateException if this zip file has been closed.
     */
    public Enumeration<? extends ZipEntry> entries() {
        checkNotClosed();
        final Iterator<ZipEntry> iterator = entries.values().iterator();

        return new Enumeration<ZipEntry>() {
            public boolean hasMoreElements() {
                checkNotClosed();
                return iterator.hasNext();
            }

            public ZipEntry nextElement() {
                checkNotClosed();
                return iterator.next();
            }
        };
    }

    /**
     * Returns the zip entry with the given name, or null if there is no such entry.
     *
     * @throws IllegalStateException if this zip file has been closed.
     */
    public ZipEntry getEntry(String entryName) {
        checkNotClosed();
        if (entryName == null) {
            throw new NullPointerException("entryName == null");
        }

        ZipEntry ze = entries.get(entryName);
        if (ze == null) {
            ze = entries.get(entryName + "/");
        }
        return ze;
    }

    /**
     * Returns an input stream on the data of the specified {@code ZipEntry}.
     *
     * @param entry
     *            the ZipEntry.
     * @return an input stream of the data contained in the {@code ZipEntry}.
     * @throws IOException
     *             if an {@code IOException} occurs.
     * @throws IllegalStateException if this zip file has been closed.
     */
    public InputStream getInputStream(ZipEntry entry) throws IOException {
        // Make sure this ZipEntry is in this Zip file.  We run it through the name lookup.
        entry = getEntry(entry.getName());
        if (entry == null) {
            return null;
        }

        // Create an InputStream at the right part of the file.
        RandomAccessFile localRaf = raf;
        synchronized (localRaf) {
            // We don't know the entry data's start position. All we have is the
            // position of the entry's local header. At position 28 we find the
            // length of the extra data. In some cases this length differs from
            // the one coming in the central header.
<<<<<<< HEAD
            RAFStream rafStream = new RAFStream(localRaf, entry.localHeaderRelOffset + 28);
            DataInputStream is = new DataInputStream(rafStream);
            int localExtraLenOrWhatever = Short.reverseBytes(is.readShort());
=======
            RAFStream rafstrm = new RAFStream(raf, entry.mLocalHeaderRelOffset + 28);
            DataInputStream is = new DataInputStream(rafstrm);
            int localExtraLenOrWhatever = Short.reverseBytes(is.readShort()) & 0xffff;
>>>>>>> 1cec2593
            is.close();

            // Skip the name and this "extra" data or whatever it is:
            rafStream.skip(entry.nameLength + localExtraLenOrWhatever);
            rafStream.length = rafStream.offset + entry.compressedSize;
            if (entry.compressionMethod == ZipEntry.DEFLATED) {
                int bufSize = Math.max(1024, (int)Math.min(entry.getSize(), 65535L));
                return new ZipInflaterInputStream(rafStream, new Inflater(true), bufSize, entry);
            } else {
                return rafStream;
            }
        }
    }

    /**
     * Gets the file name of this {@code ZipFile}.
     *
     * @return the file name of this {@code ZipFile}.
     */
    public String getName() {
        return filename;
    }

    /**
     * Returns the number of {@code ZipEntries} in this {@code ZipFile}.
     *
     * @return the number of entries in this file.
     * @throws IllegalStateException if this zip file has been closed.
     */
    public int size() {
        checkNotClosed();
        return entries.size();
    }

    /**
     * Find the central directory and read the contents.
     *
     * <p>The central directory can be followed by a variable-length comment
     * field, so we have to scan through it backwards.  The comment is at
     * most 64K, plus we have 18 bytes for the end-of-central-dir stuff
     * itself, plus apparently sometimes people throw random junk on the end
     * just for the fun of it.
     *
     * <p>This is all a little wobbly.  If the wrong value ends up in the EOCD
     * area, we're hosed. This appears to be the way that everybody handles
     * it though, so we're in good company if this fails.
     */
    private void readCentralDir() throws IOException {
        // Scan back, looking for the End Of Central Directory field. If the zip file doesn't
        // have an overall comment (unrelated to any per-entry comments), we'll hit the EOCD
        // on the first try.
        // No need to synchronize raf here -- we only do this when we first open the zip file.
        long scanOffset = raf.length() - ENDHDR;
        if (scanOffset < 0) {
            throw new ZipException("File too short to be a zip file: " + raf.length());
        }

        long stopOffset = scanOffset - 65536;
        if (stopOffset < 0) {
            stopOffset = 0;
        }

        final int ENDHEADERMAGIC = 0x06054b50;
        while (true) {
            raf.seek(scanOffset);
            if (Integer.reverseBytes(raf.readInt()) == ENDHEADERMAGIC) {
                break;
            }

            scanOffset--;
            if (scanOffset < stopOffset) {
                throw new ZipException("EOCD not found; not a zip file?");
            }
        }

        // Read the End Of Central Directory. We could use ENDHDR instead of the magic number 18,
        // but we don't actually need all the header.
        byte[] eocd = new byte[18];
        raf.readFully(eocd);

        // Pull out the information we need.
        BufferIterator it = HeapBufferIterator.iterator(eocd, 0, eocd.length, ByteOrder.LITTLE_ENDIAN);
        int diskNumber = it.readShort() & 0xffff;
        int diskWithCentralDir = it.readShort() & 0xffff;
        int numEntries = it.readShort() & 0xffff;
        int totalNumEntries = it.readShort() & 0xffff;
        it.skip(4); // Ignore centralDirSize.
        long centralDirOffset = ((long) it.readInt()) & 0xffffffffL;

        if (numEntries != totalNumEntries || diskNumber != 0 || diskWithCentralDir != 0) {
            throw new ZipException("spanned archives not supported");
        }

        // Seek to the first CDE and read all entries.
        // We have to do this now (from the constructor) rather than lazily because the
        // public API doesn't allow us to throw IOException except from the constructor
        // or from getInputStream.
        RAFStream rafStream = new RAFStream(raf, centralDirOffset);
        BufferedInputStream bufferedStream = new BufferedInputStream(rafStream, 4096);
        byte[] hdrBuf = new byte[CENHDR]; // Reuse the same buffer for each entry.
        for (int i = 0; i < numEntries; ++i) {
            ZipEntry newEntry = new ZipEntry(hdrBuf, bufferedStream);
            String entryName = newEntry.getName();
            if (entries.put(entryName, newEntry) != null) {
                throw new ZipException("Duplicate entry name: " + entryName);
            }
        }
    }

    /**
     * Wrap a stream around a RandomAccessFile.  The RandomAccessFile is shared
     * among all streams returned by getInputStream(), so we have to synchronize
     * access to it.  (We can optimize this by adding buffering here to reduce
     * collisions.)
     *
     * <p>We could support mark/reset, but we don't currently need them.
     */
    static class RAFStream extends InputStream {
        private final RandomAccessFile sharedRaf;
        private long length;
        private long offset;

        public RAFStream(RandomAccessFile raf, long initialOffset) throws IOException {
            sharedRaf = raf;
            offset = initialOffset;
            length = raf.length();
        }

        @Override public int available() throws IOException {
            return (offset < length ? 1 : 0);
        }

        @Override public int read() throws IOException {
            return Streams.readSingleByte(this);
        }

        @Override public int read(byte[] b, int off, int len) throws IOException {
            synchronized (sharedRaf) {
                sharedRaf.seek(offset);
                if (len > length - offset) {
                    len = (int) (length - offset);
                }
                int count = sharedRaf.read(b, off, len);
                if (count > 0) {
                    offset += count;
                    return count;
                } else {
                    return -1;
                }
            }
        }

        @Override public long skip(long byteCount) throws IOException {
            if (byteCount > length - offset) {
                byteCount = length - offset;
            }
            offset += byteCount;
            return byteCount;
        }

        public int fill(Inflater inflater, int nativeEndBufSize) throws IOException {
            synchronized (sharedRaf) {
                int len = Math.min((int) (length - offset), nativeEndBufSize);
                int cnt = inflater.setFileInput(sharedRaf.getFD(), offset, nativeEndBufSize);
                // setFileInput read from the file, so we need to get the OS and RAFStream back
                // in sync...
                skip(cnt);
                return len;
            }
        }
    }

    static class ZipInflaterInputStream extends InflaterInputStream {
        private final ZipEntry entry;
        private long bytesRead = 0;

        public ZipInflaterInputStream(InputStream is, Inflater inf, int bsize, ZipEntry entry) {
            super(is, inf, bsize);
            this.entry = entry;
        }

        @Override public int read(byte[] buffer, int off, int nbytes) throws IOException {
            int i = super.read(buffer, off, nbytes);
            if (i != -1) {
                bytesRead += i;
            }
            return i;
        }

        @Override public int available() throws IOException {
            if (closed) {
                // Our superclass will throw an exception, but there's a jtreg test that
                // explicitly checks that the InputStream returned from ZipFile.getInputStream
                // returns 0 even when closed.
                return 0;
            }
            return super.available() == 0 ? 0 : (int) (entry.getSize() - bytesRead);
        }
    }
}<|MERGE_RESOLUTION|>--- conflicted
+++ resolved
@@ -245,15 +245,9 @@
             // position of the entry's local header. At position 28 we find the
             // length of the extra data. In some cases this length differs from
             // the one coming in the central header.
-<<<<<<< HEAD
             RAFStream rafStream = new RAFStream(localRaf, entry.localHeaderRelOffset + 28);
             DataInputStream is = new DataInputStream(rafStream);
-            int localExtraLenOrWhatever = Short.reverseBytes(is.readShort());
-=======
-            RAFStream rafstrm = new RAFStream(raf, entry.mLocalHeaderRelOffset + 28);
-            DataInputStream is = new DataInputStream(rafstrm);
             int localExtraLenOrWhatever = Short.reverseBytes(is.readShort()) & 0xffff;
->>>>>>> 1cec2593
             is.close();
 
             // Skip the name and this "extra" data or whatever it is:
