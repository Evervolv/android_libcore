/*
 *  Licensed to the Apache Software Foundation (ASF) under one or more
 *  contributor license agreements.  See the NOTICE file distributed with
 *  this work for additional information regarding copyright ownership.
 *  The ASF licenses this file to You under the Apache License, Version 2.0
 *  (the "License"); you may not use this file except in compliance with
 *  the License.  You may obtain a copy of the License at
 *
 *     http://www.apache.org/licenses/LICENSE-2.0
 *
 *  Unless required by applicable law or agreed to in writing, software
 *  distributed under the License is distributed on an "AS IS" BASIS,
 *  WITHOUT WARRANTIES OR CONDITIONS OF ANY KIND, either express or implied.
 *  See the License for the specific language governing permissions and
 *  limitations under the License.
 */

package java.util;


import java.io.Serializable;

/**
 * This class provides methods that return pseudo-random values.
 *
 * <p>It is dangerous to seed {@code Random} with the current time because
 * that value is more predictable to an attacker than the default seed.
 *
 * <p>This class is thread-safe.
 *
 * @see java.security.SecureRandom
 */
public class Random implements Serializable {

    private static final long serialVersionUID = 3905348978240129619L;

    private static final long multiplier = 0x5deece66dL;

    /**
     * The boolean value indicating if the second Gaussian number is available.
     *
     * @serial
     */
    private boolean haveNextNextGaussian;

    /**
     * @serial It is associated with the internal state of this generator.
     */
    private long seed;

    /**
     * The second Gaussian generated number.
     *
     * @serial
     */
    private double nextNextGaussian;

    /**
     * Constructs a random generator with an initial state that is
     * unlikely to be duplicated by a subsequent instantiation.
     *
     * <p>The initial state (that is, the seed) is <i>partially</i> based
     * on the current time of day in milliseconds.
     */
    public Random() {
        // Note: Using identityHashCode() to be hermetic wrt subclasses.
        setSeed(System.currentTimeMillis() + System.identityHashCode(this));
    }

    /**
     * Construct a random generator with the given {@code seed} as the
     * initial state. Equivalent to {@code Random r = new Random(); r.setSeed(seed);}.
     *
     * <p>This constructor is mainly useful for <i>predictability</i> in tests.
     * The default constructor is likely to provide better randomness.
     */
    public Random(long seed) {
        setSeed(seed);
    }

    /**
     * Returns a pseudo-random uniformly distributed {@code int} value of
     * the number of bits specified by the argument {@code bits} as
     * described by Donald E. Knuth in <i>The Art of Computer Programming,
     * Volume 2: Seminumerical Algorithms</i>, section 3.2.1.
     *
     * <p>Most applications will want to use one of this class' convenience methods instead.
     */
    protected synchronized int next(int bits) {
        seed = (seed * multiplier + 0xbL) & ((1L << 48) - 1);
        return (int) (seed >>> (48 - bits));
    }

    /**
     * Returns a pseudo-random uniformly distributed {@code boolean}.
     */
    public boolean nextBoolean() {
        return next(1) != 0;
    }

    /**
     * Fills {@code buf} with random bytes.
     */
    public void nextBytes(byte[] buf) {
        int rand = 0, count = 0, loop = 0;
        while (count < buf.length) {
            if (loop == 0) {
                rand = nextInt();
                loop = 3;
            } else {
                loop--;
            }
            buf[count++] = (byte) rand;
            rand >>= 8;
        }
    }

    /**
     * Returns a pseudo-random uniformly distributed {@code double}
     * in the half-open range [0.0, 1.0).
     */
    public double nextDouble() {
        return ((((long) next(26) << 27) + next(27)) / (double) (1L << 53));
    }

    /**
     * Returns a pseudo-random uniformly distributed {@code float}
     * in the half-open range [0.0, 1.0).
     */
    public float nextFloat() {
        return (next(24) / 16777216f);
    }

    /**
     * Returns a pseudo-random (approximately) normally distributed
     * {@code double} with mean 0.0 and standard deviation 1.0.
     * This method uses the <i>polar method</i> of G. E. P. Box, M.
     * E. Muller, and G. Marsaglia, as described by Donald E. Knuth in <i>The
     * Art of Computer Programming, Volume 2: Seminumerical Algorithms</i>,
     * section 3.4.1, subsection C, algorithm P.
     */
    public synchronized double nextGaussian() {
        if (haveNextNextGaussian) {
            haveNextNextGaussian = false;
            return nextNextGaussian;
        }

        double v1, v2, s;
        do {
            v1 = 2 * nextDouble() - 1;
            v2 = 2 * nextDouble() - 1;
            s = v1 * v1 + v2 * v2;
        } while (s >= 1 || s == 0);
<<<<<<< HEAD
=======

        // The specification says this uses StrictMath.
>>>>>>> 548fbbd0
        double multiplier = StrictMath.sqrt(-2 * StrictMath.log(s) / s);
        nextNextGaussian = v2 * multiplier;
        haveNextNextGaussian = true;
        return v1 * multiplier;
    }

    /**
     * Returns a pseudo-random uniformly distributed {@code int}.
     */
    public int nextInt() {
        return next(32);
    }

    /**
     * Returns a pseudo-random uniformly distributed {@code int}
     * in the half-open range [0, n).
     */
    public int nextInt(int n) {
        if (n > 0) {
            if ((n & -n) == n) {
                return (int) ((n * (long) next(31)) >> 31);
            }
            int bits, val;
            do {
                bits = next(31);
                val = bits % n;
            } while (bits - val + (n - 1) < 0);
            return val;
        }
        throw new IllegalArgumentException();
    }

    /**
     * Returns a pseudo-random uniformly distributed {@code long}.
     */
    public long nextLong() {
        return ((long) next(32) << 32) + next(32);
    }

    /**
     * Modifies the seed using a linear congruential formula presented in <i>The
     * Art of Computer Programming, Volume 2</i>, Section 3.2.1.
     */
    public synchronized void setSeed(long seed) {
        this.seed = (seed ^ multiplier) & ((1L << 48) - 1);
        haveNextNextGaussian = false;
    }
}<|MERGE_RESOLUTION|>--- conflicted
+++ resolved
@@ -151,11 +151,8 @@
             v2 = 2 * nextDouble() - 1;
             s = v1 * v1 + v2 * v2;
         } while (s >= 1 || s == 0);
-<<<<<<< HEAD
-=======
 
         // The specification says this uses StrictMath.
->>>>>>> 548fbbd0
         double multiplier = StrictMath.sqrt(-2 * StrictMath.log(s) / s);
         nextNextGaussian = v2 * multiplier;
         haveNextNextGaussian = true;
