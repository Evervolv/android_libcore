--- conflicted
+++ resolved
@@ -70,30 +70,21 @@
             // for a jar file to be missing a manifest and it's treated the same
             // as any other unsigned jar.
             HashMap<String, byte[]> metaEntries = getMetaEntries();
-<<<<<<< HEAD
             byte[] manifestBytes = metaEntries.get(JarFile.MANIFEST_NAME);
             if (manifestBytes == null) {
-                this.manifest = null;
+                // this.manifest = null;
                 this.verifier = null;
                 isSigned = false;
             } else {
-                this.manifest = new Manifest(manifestBytes, true);
-                this.verifier = new JarVerifier(fileName, manifest, metaEntries);
-                Set<String> files = this.manifest.getEntries().keySet();
+                StrictJarManifest manifest =
+                    new StrictJarManifest(manifestBytes, true);
+                this.verifier = new StrictJarVerifier(fileName, manifest, metaEntries);
+                Set<String> files = manifest.getEntries().keySet();
                 for (String file : files) {
                     if (findEntry(file) == null) {
                         throw new SecurityException(
                                 fileName + ": File " + file + " in manifest does not exist");
                     }
-=======
-            StrictJarManifest manifest =
-                    new StrictJarManifest(metaEntries.get(JarFile.MANIFEST_NAME), true);
-            this.verifier = new StrictJarVerifier(fileName, manifest, metaEntries);
-            Set<String> files = manifest.getEntries().keySet();
-            for (String file : files) {
-                if (findEntry(file) == null) {
-                    throw new SecurityException(fileName + ": File " + file + " in manifest does not exist");
->>>>>>> 02821aca
                 }
                 isSigned = verifier.readCertificates() && verifier.isSignedJar();
             }
@@ -106,17 +97,10 @@
         guard.open("close");
     }
 
-<<<<<<< HEAD
     public String getName() {
         return fileName;
     }
 
-    public Manifest getManifest() {
-        return manifest;
-    }
-
-=======
->>>>>>> 02821aca
     public Iterator<ZipEntry> iterator() throws IOException {
         return new EntryIterator(nativeHandle, "");
     }
