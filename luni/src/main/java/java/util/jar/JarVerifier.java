--- conflicted
+++ resolved
@@ -152,8 +152,8 @@
     /**
      * Convenience constructor for backward compatibility.
      */
-    JarVerifier(String name) {
-        this(name, false);
+    JarVerifier(String name, Manifest manifest, HashMap<String, byte[]> metaEntries) {
+        this(name, manifest, metaEntries, false);
     }
 
     /**
@@ -164,17 +164,13 @@
      * @param chainCheck
      *            whether to check the certificate chain signatures
      */
-<<<<<<< HEAD
-    JarVerifier(String name, Manifest manifest, HashMap<String, byte[]> metaEntries) {
+    JarVerifier(String name, Manifest manifest, HashMap<String, byte[]> metaEntries,
+            boolean chainCheck) {
         jarName = name;
         this.manifest = manifest;
         this.metaEntries = metaEntries;
         this.mainAttributesEnd = manifest.getMainAttributesEnd();
-=======
-    JarVerifier(String name, boolean chainCheck) {
-        jarName = name;
         this.chainCheck = chainCheck;
->>>>>>> a47fb6d2
     }
 
     /**
