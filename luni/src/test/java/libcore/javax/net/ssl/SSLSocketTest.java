--- conflicted
+++ resolved
@@ -1378,7 +1378,6 @@
         test.close();
     }
 
-<<<<<<< HEAD
     public void test_SSLSocket_ClientHello_size() throws Exception {
         // This test checks the size of ClientHello of the default SSLSocket. TLS/SSL handshakes
         // with older/unpatched F5/BIG-IP appliances are known to stall and time out when
@@ -1491,7 +1490,8 @@
                 fail("Timed out while waiting for the test to shut down");
             }
         }
-=======
+    }
+
     public void test_SSLSocket_sendsTlsFallbackScsv_Fallback_Success() throws Exception {
         TestSSLContext context = TestSSLContext.create();
 
@@ -1574,7 +1574,6 @@
         client.close();
         server.close();
         context.close();
->>>>>>> 6c9609af
     }
 
     /**
