/*
 * Copyright (C) 2010 The Android Open Source Project
 *
 * Licensed under the Apache License, Version 2.0 (the "License");
 * you may not use this file except in compliance with the License.
 * You may obtain a copy of the License at
 *
 *      http://www.apache.org/licenses/LICENSE-2.0
 *
 * Unless required by applicable law or agreed to in writing, software
 * distributed under the License is distributed on an "AS IS" BASIS,
 * WITHOUT WARRANTIES OR CONDITIONS OF ANY KIND, either express or implied.
 * See the License for the specific language governing permissions and
 * limitations under the License.
 */

package libcore.java.util;

import java.text.SimpleDateFormat;
import java.util.Date;
import java.util.Locale;
import java.util.TimeZone;
import java.util.SimpleTimeZone;

public class TimeZoneTest extends junit.framework.TestCase {
    // http://code.google.com/p/android/issues/detail?id=877
    public void test_useDaylightTime_Taiwan() {
        TimeZone asiaTaipei = TimeZone.getTimeZone("Asia/Taipei");
        assertFalse("Taiwan doesn't use DST", asiaTaipei.useDaylightTime());
    }

    // http://code.google.com/p/android/issues/detail?id=8016
    public void test_useDaylightTime_Iceland() {
        TimeZone atlanticReykjavik = TimeZone.getTimeZone("Atlantic/Reykjavik");
        assertFalse("Reykjavik doesn't use DST", atlanticReykjavik.useDaylightTime());
    }

    // http://code.google.com/p/android/issues/detail?id=11542
    public void test_clone_SimpleTimeZone() {
        SimpleTimeZone stz = new SimpleTimeZone(21600000, "Central Standard Time");
        stz.setStartYear(1000);
        stz.inDaylightTime(new Date());
        stz.clone();
    }

    // http://b/3049014
    public void testCustomTimeZoneDisplayNames() {
        TimeZone tz0001 = new SimpleTimeZone(60000, "ONE MINUTE");
        TimeZone tz0130 = new SimpleTimeZone(5400000, "ONE HOUR, THIRTY");
        TimeZone tzMinus0130 = new SimpleTimeZone(-5400000, "NEG ONE HOUR, THIRTY");
        assertEquals("GMT+00:01", tz0001.getDisplayName(false, TimeZone.SHORT, Locale.US));
        assertEquals("GMT+01:30", tz0130.getDisplayName(false, TimeZone.SHORT, Locale.US));
        assertEquals("GMT-01:30", tzMinus0130.getDisplayName(false, TimeZone.SHORT, Locale.US));
    }

    // http://code.google.com/p/android/issues/detail?id=14395
    public void testPreHistoricInDaylightTime() throws Exception {
        TimeZone tz = TimeZone.getTimeZone("America/Los_Angeles");
        TimeZone.setDefault(tz);
        SimpleDateFormat sdf = new SimpleDateFormat("yyyy-MM-dd'T'HH:mm:ss.SSSZ");
        Date date = sdf.parse("1902-11-01T00:00:00.000+0800");
        assertEquals(-2119680000000L, date.getTime());
        assertEquals(-28800000, tz.getOffset(date.getTime()));
        assertFalse(tz.inDaylightTime(date));
        assertEquals("Fri Oct 31 08:00:00 PST 1902", date.toString());
        assertEquals("31 Oct 1902 16:00:00 GMT", date.toGMTString());
        // Any time before we have transition data is considered non-daylight, even in summer.
        date = sdf.parse("1902-06-01T00:00:00.000+0800");
        assertEquals(-28800000, tz.getOffset(date.getTime()));
        assertFalse(tz.inDaylightTime(date));
    }

    public void testPreHistoricOffsets() throws Exception {
        // The "Asia/Saigon" time zone has just a few transitions, and hasn't changed in a
        // long time, which is convenient for testing:
        //
        // libcore.util.ZoneInfo[Asia/Saigon,mRawOffset=25200000,mUseDst=false]
        // 0 : time=-2005974400 Fri Jun 08 16:53:20 1906 GMT+00:00 = Fri Jun 08 23:59:40 1906 ICT isDst=0 offset=  380 gmtOffset=25580
        // 1 : time=-1855983920 Fri Mar 10 16:54:40 1911 GMT+00:00 = Fri Mar 10 23:54:40 1911 ICT isDst=0 offset=    0 gmtOffset=25200
        // 2 : time=-1819954800 Tue Apr 30 17:00:00 1912 GMT+00:00 = Wed May 01 01:00:00 1912 ICT isDst=0 offset= 3600 gmtOffset=28800
        // 3 : time=-1220428800 Thu Apr 30 16:00:00 1931 GMT+00:00 = Thu Apr 30 23:00:00 1931 ICT isDst=0 offset=    0 gmtOffset=25200
        TimeZone tz = TimeZone.getTimeZone("Asia/Saigon");

        // Times before our first transition should assume we're still following that transition.
        // Note: the RI reports 25600 here because it has more transitions than we do.
        assertNonDaylightOffset(25580, -2005975000L, tz);

        assertNonDaylightOffset(25580, -2005974400L, tz); // 0
        assertNonDaylightOffset(25580, -2005974000L, tz);

        assertNonDaylightOffset(25200, -1855983920L, tz); // 1
        assertNonDaylightOffset(25200, -1855983900L, tz);

        assertNonDaylightOffset(28800, -1819954800L, tz); // 2
        assertNonDaylightOffset(28800, -1819954000L, tz);

        assertNonDaylightOffset(25200, -1220428800L, tz); // 3

        // Times after out last transition should assume we're still following that transition.
        assertNonDaylightOffset(25200, -1220428000L, tz);

        // There are plenty more examples. "Africa/Bissau" is one:
        //
        // libcore.util.ZoneInfo[Africa/Bissau,mRawOffset=0,mUseDst=false]
        // 0 : time=-1849388260 Fri May 26 01:02:20 1911 GMT+00:00 = Fri May 26 00:02:20 1911 GMT isDst=0 offset=-3600 gmtOffset=-3600
        // 1 : time=  157770000 Wed Jan 01 01:00:00 1975 GMT+00:00 = Wed Jan 01 01:00:00 1975 GMT isDst=0 offset=    0 gmtOffset=0
        tz = TimeZone.getTimeZone("Africa/Bissau");
        assertNonDaylightOffset(-3600, -1849388300L, tz);
        assertNonDaylightOffset(-3600, -1849388260L, tz); // 0
        assertNonDaylightOffset(-3600, -1849388200L, tz);
        assertNonDaylightOffset(0, 157770000L, tz); // 1
        assertNonDaylightOffset(0, 157780000L, tz);
    }

    private static void assertNonDaylightOffset(int expectedOffsetSeconds, long epochSeconds, TimeZone tz) {
        assertEquals(expectedOffsetSeconds * 1000, tz.getOffset(epochSeconds * 1000));
        assertFalse(tz.inDaylightTime(new Date(epochSeconds * 1000)));
    }

    public void testZeroTransitionZones() throws Exception {
        // Zones with no transitions historical or future seem ideal for testing.
        String[] ids = new String[] { "Africa/Bujumbura", "Indian/Cocos", "Pacific/Wake", "UTC" };
        for (String id : ids) {
            TimeZone tz = TimeZone.getTimeZone(id);
            assertFalse(tz.useDaylightTime());
            assertFalse(tz.inDaylightTime(new Date(Integer.MIN_VALUE)));
            assertFalse(tz.inDaylightTime(new Date(0)));
            assertFalse(tz.inDaylightTime(new Date(Integer.MAX_VALUE)));
            int currentOffset = tz.getOffset(new Date(0).getTime());
            assertEquals(currentOffset, tz.getOffset(new Date(Integer.MIN_VALUE).getTime()));
            assertEquals(currentOffset, tz.getOffset(new Date(Integer.MAX_VALUE).getTime()));
        }
    }

    // http://code.google.com/p/android/issues/detail?id=16608
    public void testHelsinkiOverflow() throws Exception {
        long time = 2147483648000L;// Tue, 19 Jan 2038 03:14:08 GMT
        TimeZone timeZone = TimeZone.getTimeZone("Europe/Helsinki");
        long offset = timeZone.getOffset(time);
        // This might cause us trouble if Europe/Helsinki changes its rules. See the bug for
        // details of the intent of this test.
        assertEquals(7200000, offset);
    }

    // http://code.google.com/p/android/issues/detail?id=11918
    public void testHasSameRules() throws Exception {
        TimeZone denver = TimeZone.getTimeZone("America/Denver");
        TimeZone phoenix = TimeZone.getTimeZone("America/Phoenix");
        assertFalse(denver.hasSameRules(phoenix));
    }

<<<<<<< HEAD
    // http://code.google.com/p/android/issues/detail?id=24036
    public void testNullId() throws Exception {
        try {
            TimeZone.getTimeZone(null);
            fail();
        } catch (NullPointerException expected) {
        }
=======
    // http://b.corp.google.com/issue?id=6556561
    public void testCustomZoneIds() throws Exception {
        // These are all okay (and equivalent).
        assertEquals("GMT+05:00", TimeZone.getTimeZone("GMT+05:00").getID());
        assertEquals("GMT+05:00", TimeZone.getTimeZone("GMT+5:00").getID());
        assertEquals("GMT+05:00", TimeZone.getTimeZone("GMT+0500").getID());
        assertEquals("GMT+05:00", TimeZone.getTimeZone("GMT+500").getID());
        assertEquals("GMT+05:00", TimeZone.getTimeZone("GMT+5").getID());
        // These aren't.
        assertEquals("GMT", TimeZone.getTimeZone("GMT+5.5").getID());
        assertEquals("GMT", TimeZone.getTimeZone("GMT+5:5").getID());
        assertEquals("GMT", TimeZone.getTimeZone("GMT+5:0").getID());
        assertEquals("GMT", TimeZone.getTimeZone("GMT+5:005").getID());
        assertEquals("GMT", TimeZone.getTimeZone("GMT+5:000").getID());
        assertEquals("GMT", TimeZone.getTimeZone("GMT+005:00").getID());
        assertEquals("GMT", TimeZone.getTimeZone("GMT+05:99").getID());
        assertEquals("GMT", TimeZone.getTimeZone("GMT+28:00").getID());
        assertEquals("GMT", TimeZone.getTimeZone("GMT+05:00.00").getID());
        assertEquals("GMT", TimeZone.getTimeZone("GMT+05:00:00").getID());
        assertEquals("GMT", TimeZone.getTimeZone("GMT+5:").getID());
        assertEquals("GMT", TimeZone.getTimeZone("GMT+junk").getID());
        assertEquals("GMT", TimeZone.getTimeZone("GMT+5junk").getID());
        assertEquals("GMT", TimeZone.getTimeZone("GMT+5:junk").getID());
        assertEquals("GMT", TimeZone.getTimeZone("GMT+5:00junk").getID());
        assertEquals("GMT", TimeZone.getTimeZone("junkGMT+5:00").getID());
        assertEquals("GMT", TimeZone.getTimeZone("junk").getID());
        assertEquals("GMT", TimeZone.getTimeZone("gmt+5:00").getID());
>>>>>>> 55b4312b
    }
}<|MERGE_RESOLUTION|>--- conflicted
+++ resolved
@@ -149,7 +149,6 @@
         assertFalse(denver.hasSameRules(phoenix));
     }
 
-<<<<<<< HEAD
     // http://code.google.com/p/android/issues/detail?id=24036
     public void testNullId() throws Exception {
         try {
@@ -157,7 +156,8 @@
             fail();
         } catch (NullPointerException expected) {
         }
-=======
+    }
+
     // http://b.corp.google.com/issue?id=6556561
     public void testCustomZoneIds() throws Exception {
         // These are all okay (and equivalent).
@@ -185,6 +185,5 @@
         assertEquals("GMT", TimeZone.getTimeZone("junkGMT+5:00").getID());
         assertEquals("GMT", TimeZone.getTimeZone("junk").getID());
         assertEquals("GMT", TimeZone.getTimeZone("gmt+5:00").getID());
->>>>>>> 55b4312b
     }
 }