# -*- mode: makefile -*-
# Copyright (C) 2007 The Android Open Source Project
#
# Licensed under the Apache License, Version 2.0 (the "License");
# you may not use this file except in compliance with the License.
# You may obtain a copy of the License at
#
#      http://www.apache.org/licenses/LICENSE-2.0
#
# Unless required by applicable law or agreed to in writing, software
# distributed under the License is distributed on an "AS IS" BASIS,
# WITHOUT WARRANTIES OR CONDITIONS OF ANY KIND, either express or implied.
# See the License for the specific language governing permissions and
# limitations under the License.

#
# Definitions for building the Java library and associated tests.
#

#
# Common definitions for host and target.
#

# libcore is divided into modules.
#
# The structure of each module is:
#
#   src/
#       main/               # To be shipped on every device.
#            java/          # Java source for library code.
#            native/        # C++ source for library code.
#            resources/     # Support files.
#       test/               # Built only on demand, for testing.
#            java/          # Java source for tests.
#            native/        # C++ source for tests (rare).
#            resources/     # Support files.
#
# All subdirectories are optional (hence the "2> /dev/null"s below).
<<<<<<< HEAD

define all-main-java-files-under
$(foreach dir,$(1),$(patsubst ./%,%,$(shell cd $(LOCAL_PATH) && find $(dir)/src/main/java -name "*.java" 2> /dev/null)))
endef

=======

define all-main-java-files-under
$(foreach dir,$(1),$(patsubst ./%,%,$(shell cd $(LOCAL_PATH) && find $(dir)/src/main/java -name "*.java" 2> /dev/null)))
endef

>>>>>>> 9871c861
define all-test-java-files-under
$(patsubst ./%,%,$(shell cd $(LOCAL_PATH) && find $(1)/src/test/java -name "*.java" 2> /dev/null))
endef

define all-core-resource-dirs
$(shell cd $(LOCAL_PATH) && ls -d */src/$(1)/{java,resources} 2> /dev/null)
endef

# The Java files and their associated resources.
<<<<<<< HEAD
core_src_files := $(call all-main-java-files-under,annotation archive auth awt-kernel concurrent crypto dalvik dom icu json logging luni luni-kernel math nio nio_char openssl prefs regex security security-kernel sql suncompat support text x-net xml)
=======
core_src_files := $(call all-main-java-files-under,dalvik dom json luni openssl support xml)
>>>>>>> 9871c861
core_resource_dirs := $(call all-core-resource-dirs,main)
test_resource_dirs := $(call all-core-resource-dirs,test)


#
# Build for the target (device).
#

# Definitions to make the core library.

include $(CLEAR_VARS)

LOCAL_SRC_FILES := $(core_src_files)
LOCAL_JAVA_RESOURCE_DIRS := $(core_resource_dirs)

ifeq ($(EMMA_INSTRUMENT),true)
LOCAL_SRC_FILES += $(call all-java-files-under, ../../external/emma/core ../../external/emma/pregenerated)
LOCAL_JAVA_RESOURCE_DIRS += ../../external/emma/core/res ../../external/emma/pregenerated/res
endif

LOCAL_NO_STANDARD_LIBRARIES := true
LOCAL_DX_FLAGS := --core-library

LOCAL_NO_EMMA_INSTRUMENT := true
LOCAL_NO_EMMA_COMPILE := true

LOCAL_MODULE := core

include $(BUILD_JAVA_LIBRARY)

core-intermediates := ${intermediates}


# Make core-junit
<<<<<<< HEAD
include $(CLEAR_VARS)
LOCAL_SRC_FILES := $(call all-main-java-files-under,junit)
LOCAL_NO_STANDARD_LIBRARIES := true
LOCAL_JAVA_LIBRARIES := core
LOCAL_MODULE := core-junit
include $(BUILD_JAVA_LIBRARY)


# Definitions to make the core-tests libraries.
#
# We make a library per module, because otherwise the .jar files get too
# large, to the point that dx(1) can't cope (and the build is
# ridiculously slow).
#
# TODO: DalvikRunner will make this nonsense obsolete.

include $(CLEAR_VARS)
LOCAL_SRC_FILES := $(call all-test-java-files-under,annotation)
LOCAL_JAVA_RESOURCE_DIRS := $(test_resource_dirs)
LOCAL_NO_STANDARD_LIBRARIES := true
LOCAL_JAVA_LIBRARIES := core core-junit core-tests-support
LOCAL_DX_FLAGS := --core-library
LOCAL_MODULE_TAGS := tests
LOCAL_MODULE := core-tests-annotation
LOCAL_NO_EMMA_INSTRUMENT := true
LOCAL_NO_EMMA_COMPILE := true
include $(BUILD_JAVA_LIBRARY)

include $(CLEAR_VARS)
LOCAL_SRC_FILES := $(call all-test-java-files-under,archive)
LOCAL_JAVA_RESOURCE_DIRS := $(test_resource_dirs)
LOCAL_NO_STANDARD_LIBRARIES := true
LOCAL_JAVA_LIBRARIES := core core-junit core-tests-support
LOCAL_DX_FLAGS := --core-library
LOCAL_MODULE_TAGS := tests
LOCAL_MODULE := core-tests-archive
LOCAL_NO_EMMA_INSTRUMENT := true
LOCAL_NO_EMMA_COMPILE := true
include $(BUILD_JAVA_LIBRARY)

include $(CLEAR_VARS)
LOCAL_SRC_FILES := $(call all-test-java-files-under,concurrent)
LOCAL_JAVA_RESOURCE_DIRS := $(test_resource_dirs)
LOCAL_NO_STANDARD_LIBRARIES := true
LOCAL_JAVA_LIBRARIES := core core-junit core-tests-support
LOCAL_DX_FLAGS := --core-library
LOCAL_MODULE_TAGS := tests
LOCAL_MODULE := core-tests-concurrent
LOCAL_NO_EMMA_INSTRUMENT := true
LOCAL_NO_EMMA_COMPILE := true
include $(BUILD_JAVA_LIBRARY)

include $(CLEAR_VARS)
LOCAL_SRC_FILES := $(call all-test-java-files-under,crypto)
LOCAL_JAVA_RESOURCE_DIRS := $(test_resource_dirs)
LOCAL_NO_STANDARD_LIBRARIES := true
LOCAL_JAVA_LIBRARIES := core core-junit core-tests-support
LOCAL_DX_FLAGS := --core-library
LOCAL_MODULE_TAGS := tests
LOCAL_MODULE := core-tests-crypto
LOCAL_NO_EMMA_INSTRUMENT := true
LOCAL_NO_EMMA_COMPILE := true
include $(BUILD_JAVA_LIBRARY)

include $(CLEAR_VARS)
LOCAL_SRC_FILES := $(call all-test-java-files-under,dom)
LOCAL_JAVA_RESOURCE_DIRS := $(test_resource_dirs)
LOCAL_NO_STANDARD_LIBRARIES := true
LOCAL_JAVA_LIBRARIES := core core-junit core-tests-support
LOCAL_DX_FLAGS := --core-library
LOCAL_MODULE_TAGS := tests
LOCAL_MODULE := core-tests-dom
LOCAL_NO_EMMA_INSTRUMENT := true
LOCAL_NO_EMMA_COMPILE := true
include $(BUILD_JAVA_LIBRARY)

include $(CLEAR_VARS)
LOCAL_SRC_FILES := $(call all-test-java-files-under,icu)
LOCAL_JAVA_RESOURCE_DIRS := $(test_resource_dirs)
LOCAL_NO_STANDARD_LIBRARIES := true
LOCAL_JAVA_LIBRARIES := core core-junit core-tests-support
LOCAL_DX_FLAGS := --core-library
LOCAL_MODULE_TAGS := tests
LOCAL_MODULE := core-tests-icu
LOCAL_NO_EMMA_INSTRUMENT := true
LOCAL_NO_EMMA_COMPILE := true
include $(BUILD_JAVA_LIBRARY)

include $(CLEAR_VARS)
LOCAL_SRC_FILES := $(call all-test-java-files-under,json)
LOCAL_JAVA_RESOURCE_DIRS := $(test_resource_dirs)
LOCAL_NO_STANDARD_LIBRARIES := true
LOCAL_JAVA_LIBRARIES := core core-junit core-tests-support
LOCAL_DX_FLAGS := --core-library
LOCAL_MODULE_TAGS := tests
LOCAL_MODULE := core-tests-json
LOCAL_NO_EMMA_INSTRUMENT := true
LOCAL_NO_EMMA_COMPILE := true
include $(BUILD_JAVA_LIBRARY)

include $(CLEAR_VARS)
LOCAL_SRC_FILES := $(call all-test-java-files-under,logging)
LOCAL_JAVA_RESOURCE_DIRS := $(test_resource_dirs)
LOCAL_NO_STANDARD_LIBRARIES := true
LOCAL_JAVA_LIBRARIES := core core-junit core-tests-support
LOCAL_DX_FLAGS := --core-library
LOCAL_MODULE_TAGS := tests
LOCAL_MODULE := core-tests-logging
LOCAL_NO_EMMA_INSTRUMENT := true
LOCAL_NO_EMMA_COMPILE := true
include $(BUILD_JAVA_LIBRARY)

include $(CLEAR_VARS)
LOCAL_SRC_FILES := $(call all-test-java-files-under,luni)
LOCAL_JAVA_RESOURCE_DIRS := $(test_resource_dirs)
LOCAL_NO_STANDARD_LIBRARIES := true
# This module contains the top-level "tests.AllTests" that ties everything
# together, so it has compile-time dependencies on all the other test
# libraries.
# TODO: we should have a bogus module that just contains tests.AllTests for speed.
LOCAL_JAVA_LIBRARIES := \
        core \
        core-junit \
        core-tests-annotation \
        core-tests-archive \
        core-tests-concurrent \
        core-tests-crypto \
        core-tests-dom \
        core-tests-icu \
        core-tests-json \
        core-tests-logging \
        core-tests-luni-kernel \
        core-tests-math \
        core-tests-nio \
        core-tests-nio_char \
        core-tests-prefs \
        core-tests-regex \
        core-tests-security \
        core-tests-sql \
        core-tests-suncompat \
        core-tests-support \
        core-tests-text \
        core-tests-x-net \
        core-tests-xml
LOCAL_DX_FLAGS := --core-library
LOCAL_MODULE_TAGS := tests
LOCAL_MODULE := core-tests-luni
LOCAL_NO_EMMA_INSTRUMENT := true
LOCAL_NO_EMMA_COMPILE := true
include $(BUILD_JAVA_LIBRARY)

include $(CLEAR_VARS)
LOCAL_SRC_FILES := $(call all-test-java-files-under,luni-kernel)
LOCAL_JAVA_RESOURCE_DIRS := $(test_resource_dirs)
LOCAL_NO_STANDARD_LIBRARIES := true
LOCAL_JAVA_LIBRARIES := core core-junit core-tests-support
LOCAL_DX_FLAGS := --core-library
LOCAL_MODULE_TAGS := tests
LOCAL_MODULE := core-tests-luni-kernel
LOCAL_NO_EMMA_INSTRUMENT := true
LOCAL_NO_EMMA_COMPILE := true
include $(BUILD_JAVA_LIBRARY)

include $(CLEAR_VARS)
LOCAL_SRC_FILES := $(call all-test-java-files-under,math)
LOCAL_JAVA_RESOURCE_DIRS := $(test_resource_dirs)
LOCAL_NO_STANDARD_LIBRARIES := true
LOCAL_JAVA_LIBRARIES := core core-junit core-tests-support
LOCAL_DX_FLAGS := --core-library
LOCAL_MODULE_TAGS := tests
LOCAL_MODULE := core-tests-math
LOCAL_NO_EMMA_INSTRUMENT := true
LOCAL_NO_EMMA_COMPILE := true
include $(BUILD_JAVA_LIBRARY)

include $(CLEAR_VARS)
LOCAL_SRC_FILES := $(call all-test-java-files-under,nio)
LOCAL_JAVA_RESOURCE_DIRS := $(test_resource_dirs)
LOCAL_NO_STANDARD_LIBRARIES := true
LOCAL_JAVA_LIBRARIES := core core-junit core-tests-support
LOCAL_DX_FLAGS := --core-library
LOCAL_MODULE_TAGS := tests
LOCAL_MODULE := core-tests-nio
LOCAL_NO_EMMA_INSTRUMENT := true
LOCAL_NO_EMMA_COMPILE := true
include $(BUILD_JAVA_LIBRARY)

include $(CLEAR_VARS)
LOCAL_SRC_FILES := $(call all-test-java-files-under,nio_char)
LOCAL_JAVA_RESOURCE_DIRS := $(test_resource_dirs)
LOCAL_NO_STANDARD_LIBRARIES := true
LOCAL_JAVA_LIBRARIES := core core-junit core-tests-support
LOCAL_DX_FLAGS := --core-library
LOCAL_MODULE_TAGS := tests
LOCAL_MODULE := core-tests-nio_char
LOCAL_NO_EMMA_INSTRUMENT := true
LOCAL_NO_EMMA_COMPILE := true
include $(BUILD_JAVA_LIBRARY)

include $(CLEAR_VARS)
LOCAL_SRC_FILES := $(call all-test-java-files-under,prefs)
LOCAL_JAVA_RESOURCE_DIRS := $(test_resource_dirs)
LOCAL_NO_STANDARD_LIBRARIES := true
LOCAL_JAVA_LIBRARIES := core core-junit core-tests-support
LOCAL_DX_FLAGS := --core-library
LOCAL_MODULE_TAGS := tests
LOCAL_MODULE := core-tests-prefs
LOCAL_NO_EMMA_INSTRUMENT := true
LOCAL_NO_EMMA_COMPILE := true
include $(BUILD_JAVA_LIBRARY)

include $(CLEAR_VARS)
LOCAL_SRC_FILES := $(call all-test-java-files-under,regex)
LOCAL_JAVA_RESOURCE_DIRS := $(test_resource_dirs)
LOCAL_NO_STANDARD_LIBRARIES := true
LOCAL_JAVA_LIBRARIES := core core-junit core-tests-support
LOCAL_DX_FLAGS := --core-library
LOCAL_MODULE_TAGS := tests
LOCAL_MODULE := core-tests-regex
LOCAL_NO_EMMA_INSTRUMENT := true
LOCAL_NO_EMMA_COMPILE := true
include $(BUILD_JAVA_LIBRARY)

include $(CLEAR_VARS)
LOCAL_SRC_FILES := $(call all-test-java-files-under,security)
LOCAL_JAVA_RESOURCE_DIRS := $(test_resource_dirs)
LOCAL_NO_STANDARD_LIBRARIES := true
LOCAL_JAVA_LIBRARIES := core core-junit core-tests-support
LOCAL_DX_FLAGS := --core-library
LOCAL_MODULE_TAGS := tests
LOCAL_MODULE := core-tests-security
LOCAL_NO_EMMA_INSTRUMENT := true
LOCAL_NO_EMMA_COMPILE := true
include $(BUILD_JAVA_LIBRARY)

include $(CLEAR_VARS)
LOCAL_SRC_FILES := $(call all-test-java-files-under,sql)
LOCAL_JAVA_RESOURCE_DIRS := $(test_resource_dirs)
LOCAL_NO_STANDARD_LIBRARIES := true
LOCAL_JAVA_LIBRARIES := core core-junit core-tests-support
LOCAL_DX_FLAGS := --core-library
LOCAL_MODULE_TAGS := tests
LOCAL_MODULE := core-tests-sql
LOCAL_NO_EMMA_INSTRUMENT := true
LOCAL_NO_EMMA_COMPILE := true
include $(BUILD_JAVA_LIBRARY)

include $(CLEAR_VARS)
LOCAL_SRC_FILES := $(call all-test-java-files-under,suncompat)
LOCAL_JAVA_RESOURCE_DIRS := $(test_resource_dirs)
LOCAL_NO_STANDARD_LIBRARIES := true
LOCAL_JAVA_LIBRARIES := core core-junit core-tests-support
LOCAL_DX_FLAGS := --core-library
LOCAL_MODULE_TAGS := tests
LOCAL_MODULE := core-tests-suncompat
LOCAL_NO_EMMA_INSTRUMENT := true
LOCAL_NO_EMMA_COMPILE := true
include $(BUILD_JAVA_LIBRARY)

include $(CLEAR_VARS)
LOCAL_SRC_FILES := $(call all-test-java-files-under,support) $(call all-test-java-files-under,junit)
LOCAL_JAVA_RESOURCE_DIRS := $(test_resource_dirs)
LOCAL_NO_STANDARD_LIBRARIES := true
LOCAL_JAVA_LIBRARIES := core core-junit
LOCAL_DX_FLAGS := --core-library
LOCAL_MODULE_TAGS := tests
LOCAL_MODULE := core-tests-support
LOCAL_NO_EMMA_INSTRUMENT := true
LOCAL_NO_EMMA_COMPILE := true
include $(BUILD_JAVA_LIBRARY)

include $(CLEAR_VARS)
LOCAL_SRC_FILES := $(call all-test-java-files-under,text)
LOCAL_JAVA_RESOURCE_DIRS := $(test_resource_dirs)
LOCAL_NO_STANDARD_LIBRARIES := true
LOCAL_JAVA_LIBRARIES := core core-junit core-tests-support
LOCAL_DX_FLAGS := --core-library
LOCAL_MODULE_TAGS := tests
LOCAL_MODULE := core-tests-text
LOCAL_NO_EMMA_INSTRUMENT := true
LOCAL_NO_EMMA_COMPILE := true
=======
include $(CLEAR_VARS)
LOCAL_SRC_FILES := $(call all-main-java-files-under,junit)
LOCAL_NO_STANDARD_LIBRARIES := true
LOCAL_JAVA_LIBRARIES := core
LOCAL_MODULE := core-junit
include $(BUILD_JAVA_LIBRARY)

# Make core-junitrunner
include $(CLEAR_VARS)
LOCAL_SRC_FILES := $(call all-test-java-files-under,junit)
LOCAL_JAVA_RESOURCE_DIRS := $(test_resource_dirs)
LOCAL_NO_STANDARD_LIBRARIES := true
LOCAL_JAVA_LIBRARIES := core core-junit
LOCAL_DX_FLAGS := --core-library
LOCAL_MODULE_TAGS := tests
LOCAL_MODULE := core-junitrunner
include $(BUILD_JAVA_LIBRARY)

# Definitions to make the sqlite JDBC driver.

include $(CLEAR_VARS)
LOCAL_SRC_FILES := $(call all-main-java-files-under,sqlite-jdbc)
LOCAL_NO_STANDARD_LIBRARIES := true
LOCAL_JAVA_LIBRARIES := core
LOCAL_MODULE := sqlite-jdbc
include $(BUILD_JAVA_LIBRARY)


# Definitions to make the core-tests libraries.
#
# We make a library per module, because otherwise the .jar files get too
# large, to the point that dx(1) can't cope (and the build is
# ridiculously slow).
#
# TODO: DalvikRunner will make this nonsense obsolete.

include $(CLEAR_VARS)
LOCAL_SRC_FILES := $(call all-test-java-files-under,dom)
LOCAL_JAVA_RESOURCE_DIRS := $(test_resource_dirs)
LOCAL_NO_STANDARD_LIBRARIES := true
LOCAL_JAVA_LIBRARIES := core core-junit core-junitrunner core-tests-support
LOCAL_DX_FLAGS := --core-library
LOCAL_MODULE_TAGS := tests
LOCAL_MODULE := core-tests-dom
include $(BUILD_JAVA_LIBRARY)

include $(CLEAR_VARS)
LOCAL_SRC_FILES := $(call all-test-java-files-under,json)
LOCAL_JAVA_RESOURCE_DIRS := $(test_resource_dirs)
LOCAL_NO_STANDARD_LIBRARIES := true
LOCAL_JAVA_LIBRARIES := core core-junit core-junitrunner core-tests-support
LOCAL_DX_FLAGS := --core-library
LOCAL_MODULE_TAGS := tests
LOCAL_MODULE := core-tests-json
include $(BUILD_JAVA_LIBRARY)

include $(CLEAR_VARS)
LOCAL_SRC_FILES := $(call all-test-java-files-under,luni)
LOCAL_JAVA_RESOURCE_DIRS := $(test_resource_dirs)
LOCAL_NO_STANDARD_LIBRARIES := true
# This module contains the top-level "tests.AllTests" that ties everything
# together, so it has compile-time dependencies on all the other test
# libraries.
# TODO: we should have a bogus module that just contains tests.AllTests for speed.
LOCAL_JAVA_LIBRARIES := \
        core \
        core-junit \
        core-junitrunner \
        core-tests-support \
        core-tests-dom \
        core-tests-json \
        core-tests-xml \
        sqlite-jdbc
LOCAL_DX_FLAGS := --core-library
LOCAL_MODULE_TAGS := tests
LOCAL_MODULE := core-tests-luni
include $(BUILD_JAVA_LIBRARY)

include $(CLEAR_VARS)
LOCAL_SRC_FILES := $(call all-test-java-files-under,support)
LOCAL_JAVA_RESOURCE_DIRS := $(test_resource_dirs)
LOCAL_NO_STANDARD_LIBRARIES := true
LOCAL_JAVA_LIBRARIES := core core-junit core-junitrunner
LOCAL_DX_FLAGS := --core-library
LOCAL_MODULE_TAGS := tests
LOCAL_MODULE := core-tests-support
include $(BUILD_JAVA_LIBRARY)

include $(CLEAR_VARS)
LOCAL_SRC_FILES := $(call all-test-java-files-under,xml)
LOCAL_JAVA_RESOURCE_DIRS := $(test_resource_dirs)
LOCAL_NO_STANDARD_LIBRARIES := true
LOCAL_JAVA_LIBRARIES := core core-junit core-junitrunner core-tests-support
LOCAL_DX_FLAGS := --core-library
LOCAL_MODULE_TAGS := tests
LOCAL_MODULE := core-tests-xml
>>>>>>> 9871c861
include $(BUILD_JAVA_LIBRARY)

include $(CLEAR_VARS)
LOCAL_SRC_FILES := $(call all-test-java-files-under,x-net)
LOCAL_JAVA_RESOURCE_DIRS := $(test_resource_dirs)
LOCAL_NO_STANDARD_LIBRARIES := true
LOCAL_JAVA_LIBRARIES := core core-junit core-tests-support
LOCAL_DX_FLAGS := --core-library
LOCAL_MODULE_TAGS := tests
LOCAL_MODULE := core-tests-x-net
LOCAL_NO_EMMA_INSTRUMENT := true
LOCAL_NO_EMMA_COMPILE := true
include $(BUILD_JAVA_LIBRARY)

include $(CLEAR_VARS)
LOCAL_SRC_FILES := $(call all-test-java-files-under,xml)
LOCAL_JAVA_RESOURCE_DIRS := $(test_resource_dirs)
LOCAL_NO_STANDARD_LIBRARIES := true
LOCAL_JAVA_LIBRARIES := core core-junit core-tests-dom core-tests-support
LOCAL_DX_FLAGS := --core-library
LOCAL_MODULE_TAGS := tests
LOCAL_MODULE := core-tests-xml
LOCAL_NO_EMMA_INSTRUMENT := true
LOCAL_NO_EMMA_COMPILE := true
include $(BUILD_JAVA_LIBRARY)


# This one's tricky. One of our tests needs to have a
# resource with a "#" in its name, but Perforce doesn't
# allow us to submit such a file. So we create it here
# on-the-fly.
TMP_RESOURCE_DIR := $(OUT_DIR)/tmp/
TMP_RESOURCE_FILE := org/apache/harmony/luni/tests/java/lang/test\#.properties

$(TMP_RESOURCE_DIR)$(TMP_RESOURCE_FILE):
	@mkdir -p $(dir $@)
	@echo "Hello, world!" > $@

$(LOCAL_INTERMEDIATE_TARGETS): PRIVATE_EXTRA_JAR_ARGS := $(extra_jar_args) -C $(TMP_RESOURCE_DIR) $(TMP_RESOURCE_FILE)
$(LOCAL_INTERMEDIATE_TARGETS): $(TMP_RESOURCE_DIR)$(TMP_RESOURCE_FILE)

# Definitions for building a version of the core-tests.jar
# that is suitable for execution on the RI. This JAR would
# be better located in $HOST_OUT_JAVA_LIBRARIES, but it is
# not possible to refer to that from a shell script (the
# variable is not exported from envsetup.sh). There is also
# some trickery involved: we need to include some classes
# that reside in core.jar, but since we cannot incldue the
# whole core.jar in the RI classpath, we copy those classses
# over to our new file.
HOST_CORE_JAR := $(HOST_COMMON_OUT_ROOT)/core-tests.jar

$(HOST_CORE_JAR): PRIVATE_LOCAL_BUILT_MODULE := $(LOCAL_BUILT_MODULE)
$(HOST_CORE_JAR): PRIVATE_CORE_INTERMEDIATES := $(core-intermediates)
$(HOST_CORE_JAR): $(LOCAL_BUILT_MODULE)
	@rm -rf $(dir $<)/hostctsclasses
	$(call unzip-jar-files,$(dir $<)classes.jar,$(dir $<)hostctsclasses)
	@unzip -qx -o $(PRIVATE_CORE_INTERMEDIATES)/classes.jar dalvik/annotation/* -d $(dir $<)hostctsclasses
	@cp $< $@
	@jar uf $@ -C $(dir $<)hostctsclasses .

$(LOCAL_INSTALLED_MODULE): $(HOST_CORE_JAR)

$(LOCAL_INSTALLED_MODULE): run-core-tests

# Definitions to copy the core-tests runner script.

include $(CLEAR_VARS)
LOCAL_SRC_FILES := run-core-tests
LOCAL_MODULE_CLASS := EXECUTABLES
LOCAL_MODULE_TAGS := tests
LOCAL_MODULE := run-core-tests
include $(BUILD_PREBUILT)

include $(CLEAR_VARS)
LOCAL_SRC_FILES := run-core-tests-on-ri
LOCAL_IS_HOST_MODULE := true
LOCAL_MODULE_CLASS := EXECUTABLES
LOCAL_MODULE_TAGS := tests
LOCAL_MODULE := run-core-tests-on-ri
include $(BUILD_PREBUILT)


#
# Build for the host.
#

ifeq ($(WITH_HOST_DALVIK),true)

    # Definitions to make the core library.

    include $(CLEAR_VARS)

    LOCAL_SRC_FILES := $(core_src_files)
    LOCAL_JAVA_RESOURCE_DIRS := $(core_resource_dirs)

    LOCAL_NO_STANDARD_LIBRARIES := true
    LOCAL_DX_FLAGS := --core-library

    LOCAL_NO_EMMA_INSTRUMENT := true
    LOCAL_NO_EMMA_COMPILE := true

    LOCAL_MODULE := core

    include $(BUILD_HOST_JAVA_LIBRARY)

endif<|MERGE_RESOLUTION|>--- conflicted
+++ resolved
@@ -36,19 +36,11 @@
 #            resources/     # Support files.
 #
 # All subdirectories are optional (hence the "2> /dev/null"s below).
-<<<<<<< HEAD
 
 define all-main-java-files-under
 $(foreach dir,$(1),$(patsubst ./%,%,$(shell cd $(LOCAL_PATH) && find $(dir)/src/main/java -name "*.java" 2> /dev/null)))
 endef
 
-=======
-
-define all-main-java-files-under
-$(foreach dir,$(1),$(patsubst ./%,%,$(shell cd $(LOCAL_PATH) && find $(dir)/src/main/java -name "*.java" 2> /dev/null)))
-endef
-
->>>>>>> 9871c861
 define all-test-java-files-under
 $(patsubst ./%,%,$(shell cd $(LOCAL_PATH) && find $(1)/src/test/java -name "*.java" 2> /dev/null))
 endef
@@ -58,11 +50,7 @@
 endef
 
 # The Java files and their associated resources.
-<<<<<<< HEAD
-core_src_files := $(call all-main-java-files-under,annotation archive auth awt-kernel concurrent crypto dalvik dom icu json logging luni luni-kernel math nio nio_char openssl prefs regex security security-kernel sql suncompat support text x-net xml)
-=======
 core_src_files := $(call all-main-java-files-under,dalvik dom json luni openssl support xml)
->>>>>>> 9871c861
 core_resource_dirs := $(call all-core-resource-dirs,main)
 test_resource_dirs := $(call all-core-resource-dirs,test)
 
@@ -97,289 +85,6 @@
 
 
 # Make core-junit
-<<<<<<< HEAD
-include $(CLEAR_VARS)
-LOCAL_SRC_FILES := $(call all-main-java-files-under,junit)
-LOCAL_NO_STANDARD_LIBRARIES := true
-LOCAL_JAVA_LIBRARIES := core
-LOCAL_MODULE := core-junit
-include $(BUILD_JAVA_LIBRARY)
-
-
-# Definitions to make the core-tests libraries.
-#
-# We make a library per module, because otherwise the .jar files get too
-# large, to the point that dx(1) can't cope (and the build is
-# ridiculously slow).
-#
-# TODO: DalvikRunner will make this nonsense obsolete.
-
-include $(CLEAR_VARS)
-LOCAL_SRC_FILES := $(call all-test-java-files-under,annotation)
-LOCAL_JAVA_RESOURCE_DIRS := $(test_resource_dirs)
-LOCAL_NO_STANDARD_LIBRARIES := true
-LOCAL_JAVA_LIBRARIES := core core-junit core-tests-support
-LOCAL_DX_FLAGS := --core-library
-LOCAL_MODULE_TAGS := tests
-LOCAL_MODULE := core-tests-annotation
-LOCAL_NO_EMMA_INSTRUMENT := true
-LOCAL_NO_EMMA_COMPILE := true
-include $(BUILD_JAVA_LIBRARY)
-
-include $(CLEAR_VARS)
-LOCAL_SRC_FILES := $(call all-test-java-files-under,archive)
-LOCAL_JAVA_RESOURCE_DIRS := $(test_resource_dirs)
-LOCAL_NO_STANDARD_LIBRARIES := true
-LOCAL_JAVA_LIBRARIES := core core-junit core-tests-support
-LOCAL_DX_FLAGS := --core-library
-LOCAL_MODULE_TAGS := tests
-LOCAL_MODULE := core-tests-archive
-LOCAL_NO_EMMA_INSTRUMENT := true
-LOCAL_NO_EMMA_COMPILE := true
-include $(BUILD_JAVA_LIBRARY)
-
-include $(CLEAR_VARS)
-LOCAL_SRC_FILES := $(call all-test-java-files-under,concurrent)
-LOCAL_JAVA_RESOURCE_DIRS := $(test_resource_dirs)
-LOCAL_NO_STANDARD_LIBRARIES := true
-LOCAL_JAVA_LIBRARIES := core core-junit core-tests-support
-LOCAL_DX_FLAGS := --core-library
-LOCAL_MODULE_TAGS := tests
-LOCAL_MODULE := core-tests-concurrent
-LOCAL_NO_EMMA_INSTRUMENT := true
-LOCAL_NO_EMMA_COMPILE := true
-include $(BUILD_JAVA_LIBRARY)
-
-include $(CLEAR_VARS)
-LOCAL_SRC_FILES := $(call all-test-java-files-under,crypto)
-LOCAL_JAVA_RESOURCE_DIRS := $(test_resource_dirs)
-LOCAL_NO_STANDARD_LIBRARIES := true
-LOCAL_JAVA_LIBRARIES := core core-junit core-tests-support
-LOCAL_DX_FLAGS := --core-library
-LOCAL_MODULE_TAGS := tests
-LOCAL_MODULE := core-tests-crypto
-LOCAL_NO_EMMA_INSTRUMENT := true
-LOCAL_NO_EMMA_COMPILE := true
-include $(BUILD_JAVA_LIBRARY)
-
-include $(CLEAR_VARS)
-LOCAL_SRC_FILES := $(call all-test-java-files-under,dom)
-LOCAL_JAVA_RESOURCE_DIRS := $(test_resource_dirs)
-LOCAL_NO_STANDARD_LIBRARIES := true
-LOCAL_JAVA_LIBRARIES := core core-junit core-tests-support
-LOCAL_DX_FLAGS := --core-library
-LOCAL_MODULE_TAGS := tests
-LOCAL_MODULE := core-tests-dom
-LOCAL_NO_EMMA_INSTRUMENT := true
-LOCAL_NO_EMMA_COMPILE := true
-include $(BUILD_JAVA_LIBRARY)
-
-include $(CLEAR_VARS)
-LOCAL_SRC_FILES := $(call all-test-java-files-under,icu)
-LOCAL_JAVA_RESOURCE_DIRS := $(test_resource_dirs)
-LOCAL_NO_STANDARD_LIBRARIES := true
-LOCAL_JAVA_LIBRARIES := core core-junit core-tests-support
-LOCAL_DX_FLAGS := --core-library
-LOCAL_MODULE_TAGS := tests
-LOCAL_MODULE := core-tests-icu
-LOCAL_NO_EMMA_INSTRUMENT := true
-LOCAL_NO_EMMA_COMPILE := true
-include $(BUILD_JAVA_LIBRARY)
-
-include $(CLEAR_VARS)
-LOCAL_SRC_FILES := $(call all-test-java-files-under,json)
-LOCAL_JAVA_RESOURCE_DIRS := $(test_resource_dirs)
-LOCAL_NO_STANDARD_LIBRARIES := true
-LOCAL_JAVA_LIBRARIES := core core-junit core-tests-support
-LOCAL_DX_FLAGS := --core-library
-LOCAL_MODULE_TAGS := tests
-LOCAL_MODULE := core-tests-json
-LOCAL_NO_EMMA_INSTRUMENT := true
-LOCAL_NO_EMMA_COMPILE := true
-include $(BUILD_JAVA_LIBRARY)
-
-include $(CLEAR_VARS)
-LOCAL_SRC_FILES := $(call all-test-java-files-under,logging)
-LOCAL_JAVA_RESOURCE_DIRS := $(test_resource_dirs)
-LOCAL_NO_STANDARD_LIBRARIES := true
-LOCAL_JAVA_LIBRARIES := core core-junit core-tests-support
-LOCAL_DX_FLAGS := --core-library
-LOCAL_MODULE_TAGS := tests
-LOCAL_MODULE := core-tests-logging
-LOCAL_NO_EMMA_INSTRUMENT := true
-LOCAL_NO_EMMA_COMPILE := true
-include $(BUILD_JAVA_LIBRARY)
-
-include $(CLEAR_VARS)
-LOCAL_SRC_FILES := $(call all-test-java-files-under,luni)
-LOCAL_JAVA_RESOURCE_DIRS := $(test_resource_dirs)
-LOCAL_NO_STANDARD_LIBRARIES := true
-# This module contains the top-level "tests.AllTests" that ties everything
-# together, so it has compile-time dependencies on all the other test
-# libraries.
-# TODO: we should have a bogus module that just contains tests.AllTests for speed.
-LOCAL_JAVA_LIBRARIES := \
-        core \
-        core-junit \
-        core-tests-annotation \
-        core-tests-archive \
-        core-tests-concurrent \
-        core-tests-crypto \
-        core-tests-dom \
-        core-tests-icu \
-        core-tests-json \
-        core-tests-logging \
-        core-tests-luni-kernel \
-        core-tests-math \
-        core-tests-nio \
-        core-tests-nio_char \
-        core-tests-prefs \
-        core-tests-regex \
-        core-tests-security \
-        core-tests-sql \
-        core-tests-suncompat \
-        core-tests-support \
-        core-tests-text \
-        core-tests-x-net \
-        core-tests-xml
-LOCAL_DX_FLAGS := --core-library
-LOCAL_MODULE_TAGS := tests
-LOCAL_MODULE := core-tests-luni
-LOCAL_NO_EMMA_INSTRUMENT := true
-LOCAL_NO_EMMA_COMPILE := true
-include $(BUILD_JAVA_LIBRARY)
-
-include $(CLEAR_VARS)
-LOCAL_SRC_FILES := $(call all-test-java-files-under,luni-kernel)
-LOCAL_JAVA_RESOURCE_DIRS := $(test_resource_dirs)
-LOCAL_NO_STANDARD_LIBRARIES := true
-LOCAL_JAVA_LIBRARIES := core core-junit core-tests-support
-LOCAL_DX_FLAGS := --core-library
-LOCAL_MODULE_TAGS := tests
-LOCAL_MODULE := core-tests-luni-kernel
-LOCAL_NO_EMMA_INSTRUMENT := true
-LOCAL_NO_EMMA_COMPILE := true
-include $(BUILD_JAVA_LIBRARY)
-
-include $(CLEAR_VARS)
-LOCAL_SRC_FILES := $(call all-test-java-files-under,math)
-LOCAL_JAVA_RESOURCE_DIRS := $(test_resource_dirs)
-LOCAL_NO_STANDARD_LIBRARIES := true
-LOCAL_JAVA_LIBRARIES := core core-junit core-tests-support
-LOCAL_DX_FLAGS := --core-library
-LOCAL_MODULE_TAGS := tests
-LOCAL_MODULE := core-tests-math
-LOCAL_NO_EMMA_INSTRUMENT := true
-LOCAL_NO_EMMA_COMPILE := true
-include $(BUILD_JAVA_LIBRARY)
-
-include $(CLEAR_VARS)
-LOCAL_SRC_FILES := $(call all-test-java-files-under,nio)
-LOCAL_JAVA_RESOURCE_DIRS := $(test_resource_dirs)
-LOCAL_NO_STANDARD_LIBRARIES := true
-LOCAL_JAVA_LIBRARIES := core core-junit core-tests-support
-LOCAL_DX_FLAGS := --core-library
-LOCAL_MODULE_TAGS := tests
-LOCAL_MODULE := core-tests-nio
-LOCAL_NO_EMMA_INSTRUMENT := true
-LOCAL_NO_EMMA_COMPILE := true
-include $(BUILD_JAVA_LIBRARY)
-
-include $(CLEAR_VARS)
-LOCAL_SRC_FILES := $(call all-test-java-files-under,nio_char)
-LOCAL_JAVA_RESOURCE_DIRS := $(test_resource_dirs)
-LOCAL_NO_STANDARD_LIBRARIES := true
-LOCAL_JAVA_LIBRARIES := core core-junit core-tests-support
-LOCAL_DX_FLAGS := --core-library
-LOCAL_MODULE_TAGS := tests
-LOCAL_MODULE := core-tests-nio_char
-LOCAL_NO_EMMA_INSTRUMENT := true
-LOCAL_NO_EMMA_COMPILE := true
-include $(BUILD_JAVA_LIBRARY)
-
-include $(CLEAR_VARS)
-LOCAL_SRC_FILES := $(call all-test-java-files-under,prefs)
-LOCAL_JAVA_RESOURCE_DIRS := $(test_resource_dirs)
-LOCAL_NO_STANDARD_LIBRARIES := true
-LOCAL_JAVA_LIBRARIES := core core-junit core-tests-support
-LOCAL_DX_FLAGS := --core-library
-LOCAL_MODULE_TAGS := tests
-LOCAL_MODULE := core-tests-prefs
-LOCAL_NO_EMMA_INSTRUMENT := true
-LOCAL_NO_EMMA_COMPILE := true
-include $(BUILD_JAVA_LIBRARY)
-
-include $(CLEAR_VARS)
-LOCAL_SRC_FILES := $(call all-test-java-files-under,regex)
-LOCAL_JAVA_RESOURCE_DIRS := $(test_resource_dirs)
-LOCAL_NO_STANDARD_LIBRARIES := true
-LOCAL_JAVA_LIBRARIES := core core-junit core-tests-support
-LOCAL_DX_FLAGS := --core-library
-LOCAL_MODULE_TAGS := tests
-LOCAL_MODULE := core-tests-regex
-LOCAL_NO_EMMA_INSTRUMENT := true
-LOCAL_NO_EMMA_COMPILE := true
-include $(BUILD_JAVA_LIBRARY)
-
-include $(CLEAR_VARS)
-LOCAL_SRC_FILES := $(call all-test-java-files-under,security)
-LOCAL_JAVA_RESOURCE_DIRS := $(test_resource_dirs)
-LOCAL_NO_STANDARD_LIBRARIES := true
-LOCAL_JAVA_LIBRARIES := core core-junit core-tests-support
-LOCAL_DX_FLAGS := --core-library
-LOCAL_MODULE_TAGS := tests
-LOCAL_MODULE := core-tests-security
-LOCAL_NO_EMMA_INSTRUMENT := true
-LOCAL_NO_EMMA_COMPILE := true
-include $(BUILD_JAVA_LIBRARY)
-
-include $(CLEAR_VARS)
-LOCAL_SRC_FILES := $(call all-test-java-files-under,sql)
-LOCAL_JAVA_RESOURCE_DIRS := $(test_resource_dirs)
-LOCAL_NO_STANDARD_LIBRARIES := true
-LOCAL_JAVA_LIBRARIES := core core-junit core-tests-support
-LOCAL_DX_FLAGS := --core-library
-LOCAL_MODULE_TAGS := tests
-LOCAL_MODULE := core-tests-sql
-LOCAL_NO_EMMA_INSTRUMENT := true
-LOCAL_NO_EMMA_COMPILE := true
-include $(BUILD_JAVA_LIBRARY)
-
-include $(CLEAR_VARS)
-LOCAL_SRC_FILES := $(call all-test-java-files-under,suncompat)
-LOCAL_JAVA_RESOURCE_DIRS := $(test_resource_dirs)
-LOCAL_NO_STANDARD_LIBRARIES := true
-LOCAL_JAVA_LIBRARIES := core core-junit core-tests-support
-LOCAL_DX_FLAGS := --core-library
-LOCAL_MODULE_TAGS := tests
-LOCAL_MODULE := core-tests-suncompat
-LOCAL_NO_EMMA_INSTRUMENT := true
-LOCAL_NO_EMMA_COMPILE := true
-include $(BUILD_JAVA_LIBRARY)
-
-include $(CLEAR_VARS)
-LOCAL_SRC_FILES := $(call all-test-java-files-under,support) $(call all-test-java-files-under,junit)
-LOCAL_JAVA_RESOURCE_DIRS := $(test_resource_dirs)
-LOCAL_NO_STANDARD_LIBRARIES := true
-LOCAL_JAVA_LIBRARIES := core core-junit
-LOCAL_DX_FLAGS := --core-library
-LOCAL_MODULE_TAGS := tests
-LOCAL_MODULE := core-tests-support
-LOCAL_NO_EMMA_INSTRUMENT := true
-LOCAL_NO_EMMA_COMPILE := true
-include $(BUILD_JAVA_LIBRARY)
-
-include $(CLEAR_VARS)
-LOCAL_SRC_FILES := $(call all-test-java-files-under,text)
-LOCAL_JAVA_RESOURCE_DIRS := $(test_resource_dirs)
-LOCAL_NO_STANDARD_LIBRARIES := true
-LOCAL_JAVA_LIBRARIES := core core-junit core-tests-support
-LOCAL_DX_FLAGS := --core-library
-LOCAL_MODULE_TAGS := tests
-LOCAL_MODULE := core-tests-text
-LOCAL_NO_EMMA_INSTRUMENT := true
-LOCAL_NO_EMMA_COMPILE := true
-=======
 include $(CLEAR_VARS)
 LOCAL_SRC_FILES := $(call all-main-java-files-under,junit)
 LOCAL_NO_STANDARD_LIBRARIES := true
@@ -476,33 +181,7 @@
 LOCAL_DX_FLAGS := --core-library
 LOCAL_MODULE_TAGS := tests
 LOCAL_MODULE := core-tests-xml
->>>>>>> 9871c861
-include $(BUILD_JAVA_LIBRARY)
-
-include $(CLEAR_VARS)
-LOCAL_SRC_FILES := $(call all-test-java-files-under,x-net)
-LOCAL_JAVA_RESOURCE_DIRS := $(test_resource_dirs)
-LOCAL_NO_STANDARD_LIBRARIES := true
-LOCAL_JAVA_LIBRARIES := core core-junit core-tests-support
-LOCAL_DX_FLAGS := --core-library
-LOCAL_MODULE_TAGS := tests
-LOCAL_MODULE := core-tests-x-net
-LOCAL_NO_EMMA_INSTRUMENT := true
-LOCAL_NO_EMMA_COMPILE := true
-include $(BUILD_JAVA_LIBRARY)
-
-include $(CLEAR_VARS)
-LOCAL_SRC_FILES := $(call all-test-java-files-under,xml)
-LOCAL_JAVA_RESOURCE_DIRS := $(test_resource_dirs)
-LOCAL_NO_STANDARD_LIBRARIES := true
-LOCAL_JAVA_LIBRARIES := core core-junit core-tests-dom core-tests-support
-LOCAL_DX_FLAGS := --core-library
-LOCAL_MODULE_TAGS := tests
-LOCAL_MODULE := core-tests-xml
-LOCAL_NO_EMMA_INSTRUMENT := true
-LOCAL_NO_EMMA_COMPILE := true
-include $(BUILD_JAVA_LIBRARY)
-
+include $(BUILD_JAVA_LIBRARY)
 
 # This one's tricky. One of our tests needs to have a
 # resource with a "#" in its name, but Perforce doesn't
